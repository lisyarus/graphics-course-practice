--- conflicted
+++ resolved
@@ -47,14 +47,9 @@
 
 void main()
 {
-<<<<<<< HEAD
-    gl_Position = projection * transform * vec4(in_position, 1.0);
-    normal = mat3(transform) * in_normal;
-    texcoord = in_texcoord;
-=======
     gl_Position = projection * viewmodel * vec4(in_position, 1.0);
     normal = mat3(viewmodel) * in_normal;
->>>>>>> 1a2462f3
+    texcoord = in_texcoord;
 }
 )";
 
@@ -298,20 +293,11 @@
         float top = near;
         float right = (top * width) / height;
 
-<<<<<<< HEAD
-        float transform[16] = {
+        float viewmodel[16] = {
                 std::cos(angle_y), 0.f, -std::sin(angle_y), 0.f,
                 0.f, 1.f, 0.f, 0.f,
                 std::sin(angle_y), 0.f, std::cos(angle_y), offset_z,
                 0.f, 0.f, 0.f, 1.f,
-=======
-        float viewmodel[16] =
-        {
-            std::cos(angle_y), 0.f, -std::sin(angle_y), 0.f,
-            0.f, 1.f, 0.f, 0.f,
-            std::sin(angle_y), 0.f, std::cos(angle_y), offset_z,
-            0.f, 0.f, 0.f, 1.f,
->>>>>>> 1a2462f3
         };
 
         float projection[16] = {
